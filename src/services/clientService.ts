export interface Client {
  id: string
  name: string
  email: string
  status: 'active' | 'inactive'
  roles: string[]
  createdAt: string
  updatedAt: string
  // Add other client properties as needed
}

export interface ClientCredentials {
  email: string
  password: string
}

export interface LoginResponse {
  token: string
  client: Client
  expiresAt: string
}

import api from '../services/cia-api'

export const listClients = async (): Promise<Client[]> => {
  try {
<<<<<<< HEAD
    const response = await api.get('/clients');
    return response.data;
=======
    const response = await api.get('/clients/list')
    return response.data
>>>>>>> 085ed892
  } catch (error) {
    console.error('Error listing clients:', error)
    throw error // Or handle error more gracefully
  }
}

export const createClient = async (
  clientData: Omit<Client, 'id'>
): Promise<Client> => {
  try {
    const response = await api.post('/clients/create', clientData)
    return response.data
  } catch (error) {
    console.error('Error creating client:', error)
    throw error
  }
}

export const getClientById = async (clientId: string): Promise<Client> => {
  try {
    const response = await api.get(`/clients/${clientId}`)
    return response.data
  } catch (error) {
    console.error(`Error fetching client with ID ${clientId}:`, error)
    throw error
  }
}

export const updateClient = async (
  clientId: string,
  clientData: Omit<Client, 'id'>
): Promise<Client> => {
  try {
    const response = await api.put(`/clients/${clientId}`, clientData)
    return response.data
  } catch (error) {
    console.error(`Error updating client with ID ${clientId}:`, error)
    throw error
  }
}

export const deleteClient = async (clientId: string): Promise<void> => {
  try {
    await api.delete(`/clients/${clientId}`)
  } catch (error) {
    console.error(`Error deleting client with ID ${clientId}:`, error)
    throw error
  }
}

export const loginClient = async (
  credentials: ClientCredentials
): Promise<LoginResponse> => {
  try {
    const response = await api.post('/clients/login', credentials)
    return response.data
  } catch (error) {
    console.error('Error logging in client:', error)
    throw error
  }
}<|MERGE_RESOLUTION|>--- conflicted
+++ resolved
@@ -24,13 +24,8 @@
 
 export const listClients = async (): Promise<Client[]> => {
   try {
-<<<<<<< HEAD
     const response = await api.get('/clients');
     return response.data;
-=======
-    const response = await api.get('/clients/list')
-    return response.data
->>>>>>> 085ed892
   } catch (error) {
     console.error('Error listing clients:', error)
     throw error // Or handle error more gracefully
