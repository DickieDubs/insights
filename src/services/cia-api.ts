import type {
  LoginCredentials,
  ClientFormData,
  BrandFormData,
  CampaignFormData,
  SurveyFormData,
  SurveyQuestionFormData,
} from '@/lib/schemas'
import axios, { type AxiosError } from 'axios' // Ensured AxiosError is imported
import { storage } from '@/lib/storage'

// --- INTERFACES ---

/**
 * Represents a client user.
 */
export interface Client {
  id: string
  name: string
  email: string
  phone?: string
  roles?: string[] // e.g., ["VIEW_ONLY", "EDITOR"]
  brandIds?: string[]
  status?: 'active' | 'inactive' | 'pending'
  // Add other relevant fields based on API responses if needed
}

/**
 * Represents a brand.
 */
export interface Brand {
  id: string
  name: string
  clientId: string // ID of the client this brand belongs to
  // Add other relevant fields
}

/**
 * Represents a brand with its client's name for easier display.
 */
export interface BrandWithClientName extends Brand {
  clientName?: string
}

/**
 * Represents a campaign.
 */
export interface Campaign {
  id: string
  name: string
  clientId: string
  brandIds: string[]
  rewards?: string // Or a more complex object if needed
  startDate?: string // ISO date string
  endDate?: string // ISO date string
  status?: 'active' | 'inactive' | 'completed' | 'draft'
  // Add other relevant fields
}

/**
 * Represents a campaign with its client's name and brand names for easier display.
 */
export interface CampaignWithDetails extends Campaign {
  clientName?: string
  brandNames?: string[]
}

/**
 * Represents a survey.
 */
export interface Survey {
  id: string
  name: string
  campaignId: string
  brandId: string
  questions?: SurveyQuestion[] // Array of questions
  status?: 'draft' | 'active' | 'closed'
  // Add other relevant fields
}

export interface SurveyQuestion {
  id: string
  text: string
  type: 'multiple-choice' | 'open-ended' | 'rating' // Example types
  options?: string[] // For multiple-choice
  // Add other question-specific fields
}

/**
 * Represents a survey with its campaign's and brand's name for easier display.
 */
export interface SurveyWithDetails extends Survey {
  campaignName?: string
  brandName?: string
  clientName?: string // Potentially useful if campaign->client is resolved
}

/**
 * Represents a report.
 * This is a generic structure; specific reports might have different data shapes.
 */
export interface Report<TData = any> {
  // Added generic type for data
  id?: string // Or may not have an ID if it's a generated analysis
  name?: string // e.g., "Demographic Report for Survey X"
  data: TData // Actual report data, structure will vary
  // Add other relevant fields like generation date, etc.
}

// Specific Report Data Structures (Examples)

// 1. Demographic Insights
export interface DemographicInsightsParams {
  surveyId?: string
  campaignId?: string
}
export interface DemographicInsightsData {
  age?: Record<string, number>
  gender?: Record<string, number>
  income?: Record<string, number>
  geo?: Record<string, number>
  favoriteStore?: Record<string, number>
  motivator?: Record<string, number>
  interests?: Record<string, number>
  spendingFrequency?: Record<string, number>
  verifiedStatus?: Record<string, number>
  [key: string]: any // For other dynamic fields
}

// 2. Question Insights
export interface QuestionInsightsParams {
  surveyId?: string
  campaignId?: string
}
export interface QuestionInsightsData {
  // Structure based on aggregated survey question answers
  // Example:
  // questionId1: { 'Option A': 25, 'Option B': 50 }
  // questionId2_text_responses: ["Response 1", "Response 2"]
  // questionId3_numeric_average: 4.2
  [questionId: string]: Record<string, number> | string[] | number | any
  competitorBrandResponses?: Record<string, number>
  reasonResponses?: Record<string, number>
}

// 3. Survey Analysis Report (AI Generated)
export interface SurveyAnalysisReportData {
  reportId?: string
  surveyId?: string
  generatedAt?: string
  fullReportText?: string
  insights?: string[] // Key insights bullet points
  sentiment?: {
    overall: string // e.g., "Positive", "Neutral", "Negative"
    details?: Record<string, number> // e.g., { positive: 0.7, neutral: 0.2, negative: 0.1 }
  }
  keyTrends?: string[]
  areasOfImprovement?: string[]
  [key: string]: any
}

// 4. Brand Insights
export interface BrandInsightsData {
  brandId?: string
  demographics?: DemographicInsightsData // Combined demographics for the brand
  surveyResponses?: QuestionInsightsData // Combined survey responses for the brand
  [key: string]: any
}

// 5. System Clients Report
export interface SystemClientsReportData {
  totalClients?: number
  statusBreakdown?: Record<'active' | 'pending' | 'inactive', number>
  roleDistribution?: Record<string, number> // e.g., { admin: 1, client: 10 }
  countryDistribution?: Record<string, number>
  averageBrandsPerClient?: number
  [key: string]: any
}

// 6. System Customers Report (Survey Takers / End Users)
export interface SystemCustomersReportData {
  totalCustomers?: number
  demographicsSummary?: {
    // Aggregated demographics
    ageDistribution?: Record<string, number>
    genderDistribution?: Record<string, number>
    incomeDistribution?: Record<string, number>
    geoDistribution?: Record<string, number>
    favoriteStoreDistribution?: Record<string, number>
    favoriteBrandDistribution?: Record<string, number>
  }
  verifiedPercentage?: number
  [key: string]: any
}

// 7. System Campaigns Report
export interface SystemCampaignsReportData {
  totalCampaigns?: number
  activeCampaigns?: number
  averageDurationDays?: number
  rewardTypesDistribution?: Record<string, number>
  rewardCriteriaDistribution?: Record<string, number>
  averageBrandsPerCampaign?: number
  averageClientsPerCampaign?: number // If applicable
  [key: string]: any
}

// 8. System Surveys Report
export interface SystemSurveysReportData {
  totalSurveys?: number
  totalQuestions?: number
  averageQuestionsPerSurvey?: number
  questionTypeDistribution?: Record<SurveyQuestion['type'], number>
  requiredQuestionPercentage?: number
  averageOptionsPerMultipleChoice?: number
  [key: string]: any
}

// 9. System Submissions Report
export interface SystemSubmissionsReportData {
  totalSubmissions?: number
  averageSubmissionsPerSurvey?: number
  averageSubmissionsPerCampaign?: number
  averageResponseTimeMinutes?: number // If tracked
  completionRate?: number // If partial submissions are possible
  engagementMetrics?: {
    // Example
    platformInteractions?: number
    timeSpentOnSurveys?: number
  }
  [key: string]: any
}

// 10. Full System Report
export interface FullSystemReportData {
  clientsReport?: SystemClientsReportData
  customersReport?: SystemCustomersReportData
  campaignsReport?: SystemCampaignsReportData
  surveysReport?: SystemSurveysReportData
  submissionsReport?: SystemSubmissionsReportData
  overallSummary?: {
    totalUsers?: number // Admin + Clients
    totalEngagementPoints?: number // Hypothetical overall engagement score
  }
  [key: string]: any
}

// --- API SETUP ---

<<<<<<< HEAD
const API_BASE_URL = process.env.NEXT_PUBLIC_API_BASE_URL ?? 'https://cia-api-cf9bcb3349bc.herokuapp.com';
console.log('BASE URL',API_BASE_URL)
=======
const API_BASE_URL =
  process.env.NEXT_PUBLIC_API_BASE_URL ||
  'https://cia-api-cf9bcb3349bc.herokuapp.com'

>>>>>>> 085ed892
const apiClient = axios.create({
  baseURL: API_BASE_URL,
  headers: {
    'Content-Type': 'application/json',
  },
})

apiClient.interceptors.request.use((config) => {
  const token = storage.getToken()
  if (token) {
    config.headers.Authorization = `Bearer ${token}`
  }
  return config
})

apiClient.interceptors.response.use(
  (response) => response,
  (error) => {
    if (error.response && error.response.status === 401) {
      console.error('API request unauthorized:', error.response.data)
      // AuthContext usually handles redirection on 401 if token expires
      // storage.clearAll();
      // if (typeof window !== 'undefined') {
      //    window.location.href = '/login/admin';
      // }
    }
    return Promise.reject(error)
  }
)

// Helper to extract data from various API response structures
// eslint-disable-next-line @typescript-eslint/no-explicit-any
export const extractData = (responseData: any, entityKey: string): any => {
  const isPluralKey = entityKey.endsWith('s')
  const defaultReturnValue = isPluralKey ? [] : null

  if (responseData === null || responseData === undefined) {
    return defaultReturnValue
  }

  // Case 1: Direct data (e.g., response is the array/object itself)
  if (entityKey === 'response') {
    if (isPluralKey && !Array.isArray(responseData)) return []
    if (!isPluralKey && Array.isArray(responseData)) return null
    return responseData
  }

  // Case 2: responseData is an object containing the entityKey (e.g. { clients: [...] })
  if (typeof responseData === 'object' && entityKey in responseData) {
    const value = responseData[entityKey]
    if (isPluralKey && (value === undefined || value === null)) return []
    if (isPluralKey && !Array.isArray(value)) return []
    if (!isPluralKey && Array.isArray(value)) return null
    return value
  }

  // Case 3: responseData has a 'data' property, which then contains entityKey (e.g. { data: { clients: [...] } })
  if (
    typeof responseData === 'object' &&
    responseData.data &&
    typeof responseData.data === 'object' &&
    entityKey in responseData.data
  ) {
    const valueInData = responseData.data[entityKey]
    if (isPluralKey && (valueInData === undefined || valueInData === null))
      return []
    if (isPluralKey && !Array.isArray(valueInData)) return []
    if (!isPluralKey && Array.isArray(valueInData)) return null
    return valueInData
  }

  // Case 4: responseData is the single entity itself (e.g., GET /client/1 -> returns Client object directly)
  // This is a fallback if entityKey was not found. Be cautious as it might misinterpret the response.
  if (
    !isPluralKey &&
    typeof responseData === 'object' &&
    !Array.isArray(responseData)
  ) {
    // Basic check if it looks like the entity (has an 'id' maybe?)
    // This is heuristic and might need refinement based on actual API responses.
    if ('id' in responseData || Object.keys(responseData).length > 0) {
      // console.warn(`extractData assuming response is the entity for key: ${entityKey}`, responseData);
      return responseData
    }
  }

  // Case 5: responseData is an array but we expect a single entity (e.g. GET /report -> returns [{...report_data...}])
  if (
    !isPluralKey &&
    Array.isArray(responseData) &&
    responseData.length === 1
  ) {
    // console.warn(`extractData assuming first element of array is the entity for key: ${entityKey}`, responseData[0]);
    return responseData[0]
  }
  // Case 6: responseData is an array and we expect an array (e.g. GET /list -> returns [{item1}, {item2}])
  if (isPluralKey && Array.isArray(responseData)) {
    // console.warn(`extractData assuming response is the array for key: ${entityKey}`, responseData);
    return responseData
  }

  // console.warn(`extractData failed to find key '${entityKey}' in structure`, responseData);
  return defaultReturnValue
}

// --- AUTHENTICATION ---
interface AuthResponse {
  token: string
  message: string
  user?: Partial<Client> & {
    id?: string
    role?: 'admin' | 'client'
    uid?: string
    userId?: string
  }
  client?: Client
  data?: {
    // Handle nested data structure
    user?: Partial<Client> & {
      id?: string
      role?: 'admin' | 'client'
      uid?: string
      userId?: string
    }
    client?: Client
    token?: string
  }
}

export const loginAdmin = async (
  credentials: LoginCredentials
): Promise<AuthResponse> => {
  const { data } = await apiClient.post<AuthResponse>(
    '/admins/login',
    credentials
  )
  return data
}

export const login = async (
  username: string,
  password: string
): Promise<any> => {
  // This seems like a duplicate/alternative login, ensure it's needed or remove.
  // Replace fetch with apiClient if standardizing
  const response = await fetch(`${API_BASE_URL}/api/auth/login`, {
    // Ensure correct path
    method: 'POST',
    headers: {
      'Content-Type': 'application/json',
    },
    body: JSON.stringify({ username, password }),
  })

  if (!response.ok) {
    throw new Error(response.statusText)
  }
  return response.json()
}

export interface CreateAdminPayload {
  name: string
  email: string
  password?: string
  roles?: string[]
  phone?: string
  status?: 'active' | 'inactive' | 'pending'
}
export const createAdmin = async (
  adminData: CreateAdminPayload
): Promise<AuthResponse> => {
  // Adjust endpoint if needed
  const { data } = await apiClient.post<AuthResponse>(
    '/admins/create',
    adminData
  )
  return data
}

export const loginClient = async (
  credentials: LoginCredentials
): Promise<AuthResponse> => {
  const { data } = await apiClient.post<AuthResponse>(
    '/clients/login',
    credentials
  )
  return data
}

// --- CLIENTS CRUD ---
export interface CreateClientPayload {
  name: string
  email: string
  password?: string
  roles?: string[]
  phone?: string
  brandIds?: string[]
  status?: 'active' | 'inactive' | 'pending'
}
export type UpdateClientPayload = Partial<Omit<CreateClientPayload, 'password'>>

export const getClients = async (): Promise<Client[]> => {
  try {
<<<<<<< HEAD
    const { data } = await apiClient.get('/clients');
    // Expecting { clients: [...] } or { data: { clients: [...] } } or just [...]
    console.log('FETCHED DATA',data)
    const exctracted= data['data'] as Client[] ?? []; // Use nullish coalescing
    console.log('EXTRACTED',exctracted)
    return exctracted;
=======
    const { data } = await apiClient.get('/clients/list')
    // Expecting { clients: [...] } or { data: { clients: [...] } } or just [...]
    return (extractData(data, 'clients') as Client[]) ?? [] // Use nullish coalescing
>>>>>>> 085ed892
  } catch (error) {
    console.error('Error fetching clients:', error)
    throw error
  }
}

export const getClient = async (id: string): Promise<Client | null> => {
  try {
    const { data } = await apiClient.get(`/clients/${id}`)
    // Expecting { client: {...} } or { data: { client: {...} } } or just {...}
    return extractData(data, 'client') as Client | null
  } catch (error) {
    if (axios.isAxiosError(error) && error.response?.status === 404) {
      console.warn(
        `Client with ID ${id} not found (404). URL: ${error.config?.url}`
      )
      return null
    }
    console.error(`Error fetching client ${id}:`, error)
    throw error
  }
}

export const createClient = async (
  clientData: CreateClientPayload
): Promise<Client> => {
  try {
    const { data } = await apiClient.post<AuthResponse>(
      '/clients/create',
      clientData
    )
    // Look for 'client', 'user', or direct object
<<<<<<< HEAD
    const createdClient = data['data'] as Client
     if (createdClient) return createdClient as Client;

     // Fallback check if the response itself is the client object
     if (typeof data === 'object' && !Array.isArray(data) && data !== null && 'id' in data && 'email' in data && !('token' in data)) {
         return data as Client;
     }
=======
    const createdClient =
      extractData(data, 'client') || extractData(data, 'user')
    if (createdClient) return createdClient as Client

    // Fallback check if the response itself is the client object
    if (
      typeof data === 'object' &&
      !Array.isArray(data) &&
      data !== null &&
      'id' in data &&
      'email' in data &&
      !('token' in data)
    ) {
      return data as Client
    }
>>>>>>> 085ed892

    console.error('Created client data not found in expected structure:', data)
    throw new Error(
      'Client created, but response data is not in the expected format.'
    )
  } catch (error) {
    console.error('Error creating client:', error)
    throw error
  }
}

export const updateClient = async (
  id: string,
  clientData: UpdateClientPayload
): Promise<Client> => {
  try {
    const { data } = await apiClient.put(`/clients/${id}`, clientData)
    const updatedClient = extractData(data, 'client')
    if (updatedClient) return updatedClient as Client

    if (
      typeof data === 'object' &&
      !Array.isArray(data) &&
      data !== null &&
      'id' in data &&
      'email' in data
    ) {
      return data as Client
    }

    console.error('Updated client data not found in expected structure:', data)
    throw new Error(
      'Client updated, but response data is not in the expected format.'
    )
  } catch (error) {
    console.error(`Error updating client ${id}:`, error)
    throw error
  }
}

export const deleteClient = async (id: string): Promise<void> => {
  try {
    await apiClient.delete(`/clients/${id}`)
  } catch (error) {
    console.error(`Error deleting client ${id}:`, error)
    throw error
  }
}

// --- BRANDS CRUD ---
export interface CreateBrandPayload {
  name: string
  clientId: string
}
export type UpdateBrandPayload = Partial<Omit<CreateBrandPayload, 'clientId'>>

export const getBrandsByClient = async (clientId: string): Promise<Brand[]> => {
  try {
    // Ensure endpoint supports filtering by clientId
<<<<<<< HEAD
    const { data } = await apiClient.get(`/brands?clientId=${clientId}`);
    return data['data'] as Brand[] ?? [];
=======
    const { data } = await apiClient.get(`/brands?clientId=${clientId}`)
    return (extractData(data, 'brands') as Brand[]) ?? []
>>>>>>> 085ed892
  } catch (error) {
    console.error(`Error fetching brands for client ${clientId}:`, error)
    throw error
  }
}

export const getAllBrands = async (): Promise<Brand[]> => {
  try {
<<<<<<< HEAD
    const { data } = await apiClient.get('/brands');
    return data['data'] as Brand[] ?? [];
=======
    const { data } = await apiClient.get('/brands/list')
    return (extractData(data, 'brands') as Brand[]) ?? []
>>>>>>> 085ed892
  } catch (error) {
    console.error('Error fetching all brands:', error)
    throw error
  }
}

export const getBrand = async (id: string): Promise<Brand | null> => {
  try {
    const { data } = await apiClient.get(`/brands/${id}`)
    return extractData(data, 'brand') as Brand | null
  } catch (error) {
    if (axios.isAxiosError(error) && error.response?.status === 404) {
      console.warn(
        `Brand with ID ${id} not found (404). URL: ${error.config?.url}`
      )
      return null
    }
    console.error(`Error fetching brand ${id}:`, error)
    throw error
  }
}

export const createBrand = async (
  brandData: CreateBrandPayload
): Promise<Brand> => {
  try {
    const { data } = await apiClient.post('/brands/create', brandData)
    const createdBrand = extractData(data, 'brand')
    if (createdBrand) return createdBrand as Brand

    if (
      typeof data === 'object' &&
      !Array.isArray(data) &&
      data !== null &&
      'id' in data &&
      'name' in data &&
      'clientId' in data
    ) {
      return data as Brand
    }

    console.error('Created brand data not found in expected structure:', data)
    throw new Error(
      'Brand created, but response data is not in the expected format.'
    )
  } catch (error) {
    console.error('Error creating brand:', error)
    throw error
  }
}

export const updateBrand = async (
  id: string,
  brandData: UpdateBrandPayload
): Promise<Brand> => {
  try {
    const { data } = await apiClient.put(`/brands/${id}`, brandData)
    const updatedBrand = extractData(data, 'brand')
    if (updatedBrand) return updatedBrand as Brand

    if (
      typeof data === 'object' &&
      !Array.isArray(data) &&
      data !== null &&
      'id' in data &&
      'name' in data &&
      'clientId' in data
    ) {
      return data as Brand
    }

    console.error('Updated brand data not found in expected structure:', data)
    throw new Error(
      'Brand updated, but response data is not in the expected format.'
    )
  } catch (error) {
    console.error(`Error updating brand ${id}:`, error)
    throw error
  }
}

export const deleteBrand = async (id: string): Promise<void> => {
  try {
    await apiClient.delete(`/brands/${id}`)
  } catch (error) {
    console.error(`Error deleting brand ${id}:`, error)
    throw error
  }
}

// --- CAMPAIGNS CRUD ---
export interface CreateCampaignPayload {
  name: string
  clientId: string
  brandIds: string[]
  rewards?: string
  startDate?: string
  endDate?: string
  status?: 'draft' | 'active' | 'inactive' | 'completed'
}
export type UpdateCampaignPayload = Partial<
  Omit<CreateCampaignPayload, 'clientId'>
> // clientId typically not updatable

export const getCampaigns = async (): Promise<Campaign[]> => {
  try {
    const { data } = await apiClient.get('/campaigns/list')
    return (extractData(data, 'campaigns') as Campaign[]) ?? []
  } catch (error) {
    console.error('Error fetching campaigns:', error)
    throw error
  }
}

export const getCampaignsByClient = async (
  clientId: string
): Promise<Campaign[]> => {
  try {
    // Ensure endpoint supports filtering by clientId
    const { data } = await apiClient.get(`/campaigns?clientId=${clientId}`)
    return (extractData(data, 'campaigns') as Campaign[]) ?? []
  } catch (error) {
    console.error(`Error fetching campaigns for client ${clientId}:`, error)
    throw error
  }
}

export const getCampaign = async (id: string): Promise<Campaign | null> => {
  try {
    const { data } = await apiClient.get(`/campaigns/${id}`)
    return extractData(data, 'campaign') as Campaign | null
  } catch (error) {
    if (axios.isAxiosError(error) && error.response?.status === 404) {
      console.warn(
        `Campaign with ID ${id} not found (404). URL: ${error.config?.url}`
      )
      return null
    }
    console.error(`Error fetching campaign ${id}:`, error)
    throw error
  }
}

export const createCampaign = async (
  campaignData: CreateCampaignPayload
): Promise<Campaign> => {
  try {
    const { data } = await apiClient.post('/campaigns/create', campaignData)
    const createdCampaign = extractData(data, 'campaign')
    if (createdCampaign) return createdCampaign as Campaign

    if (
      typeof data === 'object' &&
      !Array.isArray(data) &&
      data !== null &&
      'id' in data &&
      'name' in data &&
      'clientId' in data
    ) {
      return data as Campaign
    }

    console.error(
      'Created campaign data not found in expected structure:',
      data
    )
    throw new Error(
      'Campaign created, but response data is not in the expected format.'
    )
  } catch (error) {
    console.error('Error creating campaign:', error)
    throw error
  }
}

export const updateCampaign = async (
  id: string,
  campaignData: UpdateCampaignPayload
): Promise<Campaign> => {
  try {
    const { data } = await apiClient.put(`/campaigns/${id}`, campaignData)
    const updatedCampaign = extractData(data, 'campaign')
    if (updatedCampaign) return updatedCampaign as Campaign

    if (
      typeof data === 'object' &&
      !Array.isArray(data) &&
      data !== null &&
      'id' in data &&
      'name' in data &&
      'clientId' in data
    ) {
      return data as Campaign
    }

    console.error(
      'Updated campaign data not found in expected structure:',
      data
    )
    throw new Error(
      'Campaign updated, but response data is not in the expected format.'
    )
  } catch (error) {
    console.error(`Error updating campaign ${id}:`, error)
    throw error
  }
}

export const deleteCampaign = async (id: string): Promise<void> => {
  try {
    await apiClient.delete(`/campaigns/${id}`)
  } catch (error) {
    console.error(`Error deleting campaign ${id}:`, error)
    throw error
  }
}

// --- SURVEYS CRUD ---
export interface CreateSurveyPayload {
  name: string
  campaignId: string
  brandId: string
  status?: 'draft' | 'active' | 'closed'
  questions?: Omit<SurveyQuestion, 'id'>[]
}
export type UpdateSurveyPayload = Partial<
  Omit<CreateSurveyPayload, 'questions' | 'brandId' | 'campaignId'>
>

export interface AddQuestionPayload {
  text: string
  type: SurveyQuestion['type']
  options?: string[]
}

export const getSurveys = async (): Promise<Survey[]> => {
  try {
    const { data } = await apiClient.get('/surveys/list')
    return (extractData(data, 'surveys') as Survey[]) ?? []
  } catch (error) {
    console.error('Error fetching surveys:', error)
    throw error
  }
}

export const getSurveysByCampaign = async (
  campaignId: string
): Promise<Survey[]> => {
  try {
    // Ensure endpoint supports filtering by campaignId
    const { data } = await apiClient.get(`/surveys?campaignId=${campaignId}`)
    return (extractData(data, 'surveys') as Survey[]) ?? []
  } catch (error) {
    console.error(`Error fetching surveys for campaign ${campaignId}:`, error)
    throw error
  }
}

export const getSurveysByBrand = async (brandId: string): Promise<Survey[]> => {
  try {
    // Ensure endpoint supports filtering by brandId
    const { data } = await apiClient.get(`/surveys?brandId=${brandId}`)
    return (extractData(data, 'surveys') as Survey[]) ?? []
  } catch (error) {
    console.error(`Error fetching surveys for brand ${brandId}:`, error)
    throw error
  }
}

export const getSurvey = async (id: string): Promise<Survey | null> => {
  try {
    const { data } = await apiClient.get(`/surveys/${id}`)
    return extractData(data, 'survey') as Survey | null
  } catch (error) {
    if (axios.isAxiosError(error) && error.response?.status === 404) {
      console.warn(
        `Survey with ID ${id} not found (404). URL: ${error.config?.url}`
      )
      return null
    }
    console.error(`Error fetching survey ${id}:`, error)
    throw error
  }
}

export const createSurvey = async (
  surveyData: CreateSurveyPayload
): Promise<Survey> => {
  try {
    const { data } = await apiClient.post('/surveys/create', surveyData)
    const createdSurvey = extractData(data, 'survey')
    if (createdSurvey) return createdSurvey as Survey

    if (
      typeof data === 'object' &&
      !Array.isArray(data) &&
      data !== null &&
      'id' in data &&
      'name' in data &&
      'campaignId' in data
    ) {
      return data as Survey
    }

    console.error('Created survey data not found in expected structure:', data)
    throw new Error(
      'Survey created, but response data is not in the expected format.'
    )
  } catch (error) {
    console.error('Error creating survey:', error)
    throw error
  }
}

export const updateSurvey = async (
  id: string,
  surveyData: UpdateSurveyPayload
): Promise<Survey> => {
  try {
    const { data } = await apiClient.put(`/surveys/${id}`, surveyData)
    const updatedSurvey = extractData(data, 'survey')
    if (updatedSurvey) return updatedSurvey as Survey

    if (
      typeof data === 'object' &&
      !Array.isArray(data) &&
      data !== null &&
      'id' in data &&
      'name' in data &&
      'campaignId' in data
    ) {
      return data as Survey
    }

    console.error('Updated survey data not found in expected structure:', data)
    throw new Error(
      'Survey updated, but response data is not in the expected format.'
    )
  } catch (error) {
    console.error(`Error updating survey ${id}:`, error)
    throw error
  }
}

export const addQuestionToSurvey = async (
  surveyId: string,
  questionData: AddQuestionPayload
): Promise<SurveyQuestion> => {
  try {
    const { data } = await apiClient.post(
      `/surveys/${surveyId}/questions`,
      questionData
    )
    const createdQuestion = extractData(data, 'question')
    if (createdQuestion) return createdQuestion as SurveyQuestion

    if (
      typeof data === 'object' &&
      !Array.isArray(data) &&
      data !== null &&
      'id' in data &&
      'text' in data
    ) {
      return data as SurveyQuestion
    }
    console.error(
      'Created question data not found in expected structure:',
      data
    )
    throw new Error(
      'Question added, but response data is not in the expected format.'
    )
  } catch (error) {
    console.error(`Error adding question to survey ${surveyId}:`, error)
    throw error
  }
}

export const updateQuestionInSurvey = async (
  surveyId: string,
  questionId: string,
  questionData: Partial<AddQuestionPayload>
): Promise<SurveyQuestion> => {
  try {
    const { data } = await apiClient.put(
      `/surveys/${surveyId}/questions/${questionId}`,
      questionData
    )
    const updatedQuestion = extractData(data, 'question')
    if (updatedQuestion) return updatedQuestion as SurveyQuestion

    if (
      typeof data === 'object' &&
      !Array.isArray(data) &&
      data !== null &&
      'id' in data &&
      'text' in data
    ) {
      return data as SurveyQuestion
    }
    console.error(
      'Updated question data not found in expected structure:',
      data
    )
    throw new Error(
      'Question updated, but response data is not in the expected format.'
    )
  } catch (error) {
    console.error(
      `Error updating question ${questionId} in survey ${surveyId}:`,
      error
    )
    throw error
  }
}

export const removeQuestionFromSurvey = async (
  surveyId: string,
  questionId: string
): Promise<void> => {
  try {
    await apiClient.delete(`/surveys/${surveyId}/questions/${questionId}`)
  } catch (error) {
    console.error(
      `Error removing question ${questionId} from survey ${surveyId}:`,
      error
    )
    throw error
  }
}

export const deleteSurvey = async (id: string): Promise<void> => {
  try {
    await apiClient.delete(`/surveys/${id}`)
  } catch (error) {
    console.error(`Error deleting survey ${id}:`, error)
    throw error
  }
}

// --- REPORTS & INSIGHTS ---

export const getDemographicReport = async (
  params: DemographicInsightsParams
): Promise<Report<DemographicInsightsData> | null> => {
  try {
    const { data } = await apiClient.get('/reports/demographic', { params })
    const reportData = extractData(data, 'report') || data
    if (reportData && typeof reportData === 'object') {
      return { data: reportData } as Report<DemographicInsightsData>
    }
    return null
  } catch (error) {
    if (axios.isAxiosError(error) && error.response?.status === 404) {
      console.warn(
        `Demographic Report not found (404) for params: ${JSON.stringify(
          params
        )}. URL: ${error.config?.url}`
      )
      return null
    }
    console.error('Error fetching demographic report:', error)
    throw error
  }
}

export const getQuestionInsights = async (
  params: QuestionInsightsParams
): Promise<Report<QuestionInsightsData> | null> => {
  try {
    const { data } = await apiClient.get('/reports/survey', { params }) // Endpoint seems to be /reports/survey
    const reportData = extractData(data, 'report') || data
    if (reportData && typeof reportData === 'object') {
      return { data: reportData } as Report<QuestionInsightsData>
    }
    return null
  } catch (error) {
    if (axios.isAxiosError(error) && error.response?.status === 404) {
      console.warn(
        `Question Insights not found (404) for params: ${JSON.stringify(
          params
        )}. URL: ${error.config?.url}`
      )
      return null
    }
    console.error('Error fetching question insights:', error)
    throw error
  }
}

export const getSurveyAnalysisReport = async (
  surveyId: string
): Promise<Report<SurveyAnalysisReportData> | null> => {
  try {
    const { data } = await apiClient.get(`/reports/survey/analysis/${surveyId}`)
    const reportData = extractData(data, 'report') || data
    if (reportData && typeof reportData === 'object') {
      return { data: reportData } as Report<SurveyAnalysisReportData>
    }
    return null
  } catch (error) {
    if (axios.isAxiosError(error) && error.response?.status === 404) {
      console.warn(
        `Survey Analysis Report for survey ${surveyId} not found (404). URL: ${error.config?.url}`
      )
      return null
    }
    console.error(
      `Error fetching survey analysis report for survey ${surveyId}:`,
      error
    )
    throw error
  }
}

export const getBrandInsightsReport = async (
  brandId: string
): Promise<Report<BrandInsightsData> | null> => {
  try {
    const { data } = await apiClient.get(`/reports/brand/${brandId}`)
    const reportData = extractData(data, 'report') || data
    if (reportData && typeof reportData === 'object') {
      return { data: reportData } as Report<BrandInsightsData>
    }
    return null
  } catch (error) {
    if (axios.isAxiosError(error) && error.response?.status === 404) {
      console.warn(
        `Brand Insights Report for brand ${brandId} not found (404). URL: ${error.config?.url}`
      )
      return null
    }
    console.error(
      `Error fetching brand insights report for brand ${brandId}:`,
      error
    )
    throw error
  }
}

export const getSystemClientsReport =
  async (): Promise<Report<SystemClientsReportData> | null> => {
    try {
      const { data } = await apiClient.get('/reports/system/clients')
      const reportData = extractData(data, 'report') || data
      if (reportData && typeof reportData === 'object') {
        return { data: reportData } as Report<SystemClientsReportData>
      }
      return null
    } catch (error) {
      if (axios.isAxiosError(error) && error.response?.status === 404) {
        console.warn(
          `System Clients Report not found (404). URL: ${error.config?.url}`
        )
        return null
      }
      console.error('Error fetching system clients report:', error)
      throw error
    }
  }

export const getSystemCustomersReport =
  async (): Promise<Report<SystemCustomersReportData> | null> => {
    try {
      const { data } = await apiClient.get('/reports/system/customers')
      const reportData = extractData(data, 'report') || data
      if (reportData && typeof reportData === 'object') {
        return { data: reportData } as Report<SystemCustomersReportData>
      }
      return null
    } catch (error) {
      if (axios.isAxiosError(error) && error.response?.status === 404) {
        console.warn(
          `System Customers Report not found (404). URL: ${error.config?.url}`
        )
        return null
      }
      console.error('Error fetching system customers report:', error)
      throw error
    }
  }

export const getSystemCampaignsReport =
  async (): Promise<Report<SystemCampaignsReportData> | null> => {
    try {
      const { data } = await apiClient.get('/reports/system/campaigns')
      const reportData = extractData(data, 'report') || data
      if (reportData && typeof reportData === 'object') {
        return { data: reportData } as Report<SystemCampaignsReportData>
      }
      return null
    } catch (error) {
      if (axios.isAxiosError(error) && error.response?.status === 404) {
        console.warn(
          `System Campaigns Report not found (404). URL: ${error.config?.url}`
        )
        return null
      }
      console.error('Error fetching system campaigns report:', error)
      throw error
    }
  }

export const getSystemSurveysReport =
  async (): Promise<Report<SystemSurveysReportData> | null> => {
    try {
      const { data } = await apiClient.get('/reports/system/surveys')
      const reportData = extractData(data, 'report') || data
      if (reportData && typeof reportData === 'object') {
        return { data: reportData } as Report<SystemSurveysReportData>
      }
      return null
    } catch (error) {
      if (axios.isAxiosError(error) && error.response?.status === 404) {
        console.warn(
          `System Surveys Report not found (404). URL: ${error.config?.url}`
        )
        return null
      }
      console.error('Error fetching system surveys report:', error)
      throw error
    }
  }

export const getSystemSubmissionsReport =
  async (): Promise<Report<SystemSubmissionsReportData> | null> => {
    try {
      const { data } = await apiClient.get('/reports/system/submissions')
      const reportData = extractData(data, 'report') || data
      if (reportData && typeof reportData === 'object') {
        return { data: reportData } as Report<SystemSubmissionsReportData>
      }
      return null
    } catch (error) {
      if (axios.isAxiosError(error) && error.response?.status === 404) {
        console.warn(
          `System Submissions Report not found (404). URL: ${error.config?.url}`
        )
        return null
      }
      console.error('Error fetching system submissions report:', error)
      throw error
    }
  }

export const getFullSystemReport =
  async (): Promise<Report<FullSystemReportData> | null> => {
    try {
      const { data } = await apiClient.get('/reports') // Root /reports endpoint
      const reportData = extractData(data, 'report') || data
      if (reportData && typeof reportData === 'object') {
        return { data: reportData } as Report<FullSystemReportData>
      }
      if (
        Array.isArray(reportData) &&
        reportData.length > 0 &&
        typeof reportData[0] === 'object'
      ) {
        // API might return array for /reports
        return { data: reportData[0] } as Report<FullSystemReportData>
      }
      return null
    } catch (error) {
      if (axios.isAxiosError(error) && error.response?.status === 404) {
        console.warn(
          `Full System Report not found (404) at /reports. URL: ${error.config?.url}`
        )
        return null
      }
      console.error('Error fetching full system report:', error)
      throw error
    }
  }

// Deprecated: Original getSystemReport, prefer getFullSystemReport or specific system reports
export const getSystemReport = async (): Promise<Report<any> | null> => {
  console.warn(
    'getSystemReport is deprecated. Use getFullSystemReport or specific system reports instead.'
  )
  try {
    const { data } = await apiClient.get('/reports')
    const reportData = extractData(data, 'report') || data
    if (reportData && typeof reportData === 'object') {
      return { data: reportData } as Report<any>
    }
    if (Array.isArray(reportData) && reportData.length > 0) {
      return { data: reportData[0] } as Report<any>
    }
    return null
  } catch (error) {
    if (axios.isAxiosError(error) && error.response?.status === 404) {
      console.warn(
        `(Deprecated) System Report not found (404) at /reports. URL: ${error.config?.url}`
      )
      return null
    }
    console.error('Error fetching (deprecated) system report:', error)
    throw error
  }
}

// General utility to fetch data by client ID if API filters by query param
export const getResourceByClient = async <T>(
  resourcePath: string,
  clientId: string
): Promise<T[]> => {
  try {
    const { data } = await apiClient.get(
      `/${resourcePath}?clientId=${clientId}`
    )
    return (extractData(data, resourcePath) as T[]) ?? []
  } catch (error) {
    console.error(
      `Error fetching ${resourcePath} for client ${clientId}:`,
      error
    )
    throw error
  }
}

export default apiClient<|MERGE_RESOLUTION|>--- conflicted
+++ resolved
@@ -247,15 +247,8 @@
 
 // --- API SETUP ---
 
-<<<<<<< HEAD
 const API_BASE_URL = process.env.NEXT_PUBLIC_API_BASE_URL ?? 'https://cia-api-cf9bcb3349bc.herokuapp.com';
-console.log('BASE URL',API_BASE_URL)
-=======
-const API_BASE_URL =
-  process.env.NEXT_PUBLIC_API_BASE_URL ||
-  'https://cia-api-cf9bcb3349bc.herokuapp.com'
-
->>>>>>> 085ed892
+
 const apiClient = axios.create({
   baseURL: API_BASE_URL,
   headers: {
@@ -286,80 +279,6 @@
   }
 )
 
-// Helper to extract data from various API response structures
-// eslint-disable-next-line @typescript-eslint/no-explicit-any
-export const extractData = (responseData: any, entityKey: string): any => {
-  const isPluralKey = entityKey.endsWith('s')
-  const defaultReturnValue = isPluralKey ? [] : null
-
-  if (responseData === null || responseData === undefined) {
-    return defaultReturnValue
-  }
-
-  // Case 1: Direct data (e.g., response is the array/object itself)
-  if (entityKey === 'response') {
-    if (isPluralKey && !Array.isArray(responseData)) return []
-    if (!isPluralKey && Array.isArray(responseData)) return null
-    return responseData
-  }
-
-  // Case 2: responseData is an object containing the entityKey (e.g. { clients: [...] })
-  if (typeof responseData === 'object' && entityKey in responseData) {
-    const value = responseData[entityKey]
-    if (isPluralKey && (value === undefined || value === null)) return []
-    if (isPluralKey && !Array.isArray(value)) return []
-    if (!isPluralKey && Array.isArray(value)) return null
-    return value
-  }
-
-  // Case 3: responseData has a 'data' property, which then contains entityKey (e.g. { data: { clients: [...] } })
-  if (
-    typeof responseData === 'object' &&
-    responseData.data &&
-    typeof responseData.data === 'object' &&
-    entityKey in responseData.data
-  ) {
-    const valueInData = responseData.data[entityKey]
-    if (isPluralKey && (valueInData === undefined || valueInData === null))
-      return []
-    if (isPluralKey && !Array.isArray(valueInData)) return []
-    if (!isPluralKey && Array.isArray(valueInData)) return null
-    return valueInData
-  }
-
-  // Case 4: responseData is the single entity itself (e.g., GET /client/1 -> returns Client object directly)
-  // This is a fallback if entityKey was not found. Be cautious as it might misinterpret the response.
-  if (
-    !isPluralKey &&
-    typeof responseData === 'object' &&
-    !Array.isArray(responseData)
-  ) {
-    // Basic check if it looks like the entity (has an 'id' maybe?)
-    // This is heuristic and might need refinement based on actual API responses.
-    if ('id' in responseData || Object.keys(responseData).length > 0) {
-      // console.warn(`extractData assuming response is the entity for key: ${entityKey}`, responseData);
-      return responseData
-    }
-  }
-
-  // Case 5: responseData is an array but we expect a single entity (e.g. GET /report -> returns [{...report_data...}])
-  if (
-    !isPluralKey &&
-    Array.isArray(responseData) &&
-    responseData.length === 1
-  ) {
-    // console.warn(`extractData assuming first element of array is the entity for key: ${entityKey}`, responseData[0]);
-    return responseData[0]
-  }
-  // Case 6: responseData is an array and we expect an array (e.g. GET /list -> returns [{item1}, {item2}])
-  if (isPluralKey && Array.isArray(responseData)) {
-    // console.warn(`extractData assuming response is the array for key: ${entityKey}`, responseData);
-    return responseData
-  }
-
-  // console.warn(`extractData failed to find key '${entityKey}' in structure`, responseData);
-  return defaultReturnValue
-}
 
 // --- AUTHENTICATION ---
 interface AuthResponse {
@@ -459,18 +378,9 @@
 
 export const getClients = async (): Promise<Client[]> => {
   try {
-<<<<<<< HEAD
-    const { data } = await apiClient.get('/clients');
+    const { data } = await apiClient.get('/clients/list');
     // Expecting { clients: [...] } or { data: { clients: [...] } } or just [...]
-    console.log('FETCHED DATA',data)
-    const exctracted= data['data'] as Client[] ?? []; // Use nullish coalescing
-    console.log('EXTRACTED',exctracted)
-    return exctracted;
-=======
-    const { data } = await apiClient.get('/clients/list')
-    // Expecting { clients: [...] } or { data: { clients: [...] } } or just [...]
-    return (extractData(data, 'clients') as Client[]) ?? [] // Use nullish coalescing
->>>>>>> 085ed892
+    return (data['data'] as Client[]) ?? [];
   } catch (error) {
     console.error('Error fetching clients:', error)
     throw error
@@ -481,7 +391,7 @@
   try {
     const { data } = await apiClient.get(`/clients/${id}`)
     // Expecting { client: {...} } or { data: { client: {...} } } or just {...}
-    return extractData(data, 'client') as Client | null
+    return (data['data'] as Client) ?? null
   } catch (error) {
     if (axios.isAxiosError(error) && error.response?.status === 404) {
       console.warn(
@@ -503,18 +413,8 @@
       clientData
     )
     // Look for 'client', 'user', or direct object
-<<<<<<< HEAD
-    const createdClient = data['data'] as Client
+    const createdClient = data['data'] as Client;
      if (createdClient) return createdClient as Client;
-
-     // Fallback check if the response itself is the client object
-     if (typeof data === 'object' && !Array.isArray(data) && data !== null && 'id' in data && 'email' in data && !('token' in data)) {
-         return data as Client;
-     }
-=======
-    const createdClient =
-      extractData(data, 'client') || extractData(data, 'user')
-    if (createdClient) return createdClient as Client
 
     // Fallback check if the response itself is the client object
     if (
@@ -527,7 +427,6 @@
     ) {
       return data as Client
     }
->>>>>>> 085ed892
 
     console.error('Created client data not found in expected structure:', data)
     throw new Error(
@@ -545,8 +444,8 @@
 ): Promise<Client> => {
   try {
     const { data } = await apiClient.put(`/clients/${id}`, clientData)
-    const updatedClient = extractData(data, 'client')
-    if (updatedClient) return updatedClient as Client
+    const updatedClient = data['data'] as Client
+    if (updatedClient) return updatedClient
 
     if (
       typeof data === 'object' &&
@@ -587,13 +486,8 @@
 export const getBrandsByClient = async (clientId: string): Promise<Brand[]> => {
   try {
     // Ensure endpoint supports filtering by clientId
-<<<<<<< HEAD
     const { data } = await apiClient.get(`/brands?clientId=${clientId}`);
-    return data['data'] as Brand[] ?? [];
-=======
-    const { data } = await apiClient.get(`/brands?clientId=${clientId}`)
-    return (extractData(data, 'brands') as Brand[]) ?? []
->>>>>>> 085ed892
+    return (data['data'] as Brand[]) ?? [];
   } catch (error) {
     console.error(`Error fetching brands for client ${clientId}:`, error)
     throw error
@@ -602,13 +496,8 @@
 
 export const getAllBrands = async (): Promise<Brand[]> => {
   try {
-<<<<<<< HEAD
-    const { data } = await apiClient.get('/brands');
-    return data['data'] as Brand[] ?? [];
-=======
-    const { data } = await apiClient.get('/brands/list')
-    return (extractData(data, 'brands') as Brand[]) ?? []
->>>>>>> 085ed892
+    const { data } = await apiClient.get('/brands/list');
+    return (data['data'] as Brand[]) ?? [];
   } catch (error) {
     console.error('Error fetching all brands:', error)
     throw error
@@ -618,7 +507,7 @@
 export const getBrand = async (id: string): Promise<Brand | null> => {
   try {
     const { data } = await apiClient.get(`/brands/${id}`)
-    return extractData(data, 'brand') as Brand | null
+    return (data['data'] as Brand) ?? null
   } catch (error) {
     if (axios.isAxiosError(error) && error.response?.status === 404) {
       console.warn(
@@ -636,8 +525,8 @@
 ): Promise<Brand> => {
   try {
     const { data } = await apiClient.post('/brands/create', brandData)
-    const createdBrand = extractData(data, 'brand')
-    if (createdBrand) return createdBrand as Brand
+    const createdBrand = data['data'] as Brand
+    if (createdBrand) return createdBrand
 
     if (
       typeof data === 'object' &&
@@ -666,8 +555,8 @@
 ): Promise<Brand> => {
   try {
     const { data } = await apiClient.put(`/brands/${id}`, brandData)
-    const updatedBrand = extractData(data, 'brand')
-    if (updatedBrand) return updatedBrand as Brand
+    const updatedBrand = data['data'] as Brand
+    if (updatedBrand) return updatedBrand
 
     if (
       typeof data === 'object' &&
@@ -716,7 +605,7 @@
 export const getCampaigns = async (): Promise<Campaign[]> => {
   try {
     const { data } = await apiClient.get('/campaigns/list')
-    return (extractData(data, 'campaigns') as Campaign[]) ?? []
+    return (data['data'] as Campaign[]) ?? []
   } catch (error) {
     console.error('Error fetching campaigns:', error)
     throw error
@@ -729,7 +618,7 @@
   try {
     // Ensure endpoint supports filtering by clientId
     const { data } = await apiClient.get(`/campaigns?clientId=${clientId}`)
-    return (extractData(data, 'campaigns') as Campaign[]) ?? []
+    return (data['data'] as Campaign[]) ?? []
   } catch (error) {
     console.error(`Error fetching campaigns for client ${clientId}:`, error)
     throw error
@@ -739,7 +628,7 @@
 export const getCampaign = async (id: string): Promise<Campaign | null> => {
   try {
     const { data } = await apiClient.get(`/campaigns/${id}`)
-    return extractData(data, 'campaign') as Campaign | null
+    return (data['data'] as Campaign) ?? null
   } catch (error) {
     if (axios.isAxiosError(error) && error.response?.status === 404) {
       console.warn(
@@ -757,8 +646,8 @@
 ): Promise<Campaign> => {
   try {
     const { data } = await apiClient.post('/campaigns/create', campaignData)
-    const createdCampaign = extractData(data, 'campaign')
-    if (createdCampaign) return createdCampaign as Campaign
+    const createdCampaign = data['data'] as Campaign
+    if (createdCampaign) return createdCampaign
 
     if (
       typeof data === 'object' &&
@@ -790,8 +679,8 @@
 ): Promise<Campaign> => {
   try {
     const { data } = await apiClient.put(`/campaigns/${id}`, campaignData)
-    const updatedCampaign = extractData(data, 'campaign')
-    if (updatedCampaign) return updatedCampaign as Campaign
+    const updatedCampaign = data['data'] as Campaign
+    if (updatedCampaign) return updatedCampaign
 
     if (
       typeof data === 'object' &&
@@ -847,7 +736,7 @@
 export const getSurveys = async (): Promise<Survey[]> => {
   try {
     const { data } = await apiClient.get('/surveys/list')
-    return (extractData(data, 'surveys') as Survey[]) ?? []
+    return (data['data'] as Survey[]) ?? []
   } catch (error) {
     console.error('Error fetching surveys:', error)
     throw error
@@ -860,7 +749,7 @@
   try {
     // Ensure endpoint supports filtering by campaignId
     const { data } = await apiClient.get(`/surveys?campaignId=${campaignId}`)
-    return (extractData(data, 'surveys') as Survey[]) ?? []
+    return (data['data'] as Survey[]) ?? []
   } catch (error) {
     console.error(`Error fetching surveys for campaign ${campaignId}:`, error)
     throw error
@@ -871,7 +760,7 @@
   try {
     // Ensure endpoint supports filtering by brandId
     const { data } = await apiClient.get(`/surveys?brandId=${brandId}`)
-    return (extractData(data, 'surveys') as Survey[]) ?? []
+    return (data['data'] as Survey[]) ?? []
   } catch (error) {
     console.error(`Error fetching surveys for brand ${brandId}:`, error)
     throw error
@@ -881,7 +770,7 @@
 export const getSurvey = async (id: string): Promise<Survey | null> => {
   try {
     const { data } = await apiClient.get(`/surveys/${id}`)
-    return extractData(data, 'survey') as Survey | null
+    return (data['data'] as Survey) ?? null
   } catch (error) {
     if (axios.isAxiosError(error) && error.response?.status === 404) {
       console.warn(
@@ -899,8 +788,8 @@
 ): Promise<Survey> => {
   try {
     const { data } = await apiClient.post('/surveys/create', surveyData)
-    const createdSurvey = extractData(data, 'survey')
-    if (createdSurvey) return createdSurvey as Survey
+    const createdSurvey = data['data'] as Survey
+    if (createdSurvey) return createdSurvey
 
     if (
       typeof data === 'object' &&
@@ -929,8 +818,8 @@
 ): Promise<Survey> => {
   try {
     const { data } = await apiClient.put(`/surveys/${id}`, surveyData)
-    const updatedSurvey = extractData(data, 'survey')
-    if (updatedSurvey) return updatedSurvey as Survey
+    const updatedSurvey = data['data'] as Survey
+    if (updatedSurvey) return updatedSurvey
 
     if (
       typeof data === 'object' &&
@@ -962,8 +851,8 @@
       `/surveys/${surveyId}/questions`,
       questionData
     )
-    const createdQuestion = extractData(data, 'question')
-    if (createdQuestion) return createdQuestion as SurveyQuestion
+    const createdQuestion = data['data'] as SurveyQuestion
+    if (createdQuestion) return createdQuestion
 
     if (
       typeof data === 'object' &&
@@ -997,8 +886,8 @@
       `/surveys/${surveyId}/questions/${questionId}`,
       questionData
     )
-    const updatedQuestion = extractData(data, 'question')
-    if (updatedQuestion) return updatedQuestion as SurveyQuestion
+    const updatedQuestion = data['data'] as SurveyQuestion
+    if (updatedQuestion) return updatedQuestion
 
     if (
       typeof data === 'object' &&
@@ -1056,7 +945,7 @@
 ): Promise<Report<DemographicInsightsData> | null> => {
   try {
     const { data } = await apiClient.get('/reports/demographic', { params })
-    const reportData = extractData(data, 'report') || data
+    const reportData = data['data'] ?? data
     if (reportData && typeof reportData === 'object') {
       return { data: reportData } as Report<DemographicInsightsData>
     }
@@ -1080,7 +969,7 @@
 ): Promise<Report<QuestionInsightsData> | null> => {
   try {
     const { data } = await apiClient.get('/reports/survey', { params }) // Endpoint seems to be /reports/survey
-    const reportData = extractData(data, 'report') || data
+    const reportData = data['data'] ?? data
     if (reportData && typeof reportData === 'object') {
       return { data: reportData } as Report<QuestionInsightsData>
     }
@@ -1104,7 +993,7 @@
 ): Promise<Report<SurveyAnalysisReportData> | null> => {
   try {
     const { data } = await apiClient.get(`/reports/survey/analysis/${surveyId}`)
-    const reportData = extractData(data, 'report') || data
+    const reportData = data['data'] ?? data
     if (reportData && typeof reportData === 'object') {
       return { data: reportData } as Report<SurveyAnalysisReportData>
     }
@@ -1129,7 +1018,7 @@
 ): Promise<Report<BrandInsightsData> | null> => {
   try {
     const { data } = await apiClient.get(`/reports/brand/${brandId}`)
-    const reportData = extractData(data, 'report') || data
+    const reportData = data['data'] ?? data
     if (reportData && typeof reportData === 'object') {
       return { data: reportData } as Report<BrandInsightsData>
     }
@@ -1153,7 +1042,7 @@
   async (): Promise<Report<SystemClientsReportData> | null> => {
     try {
       const { data } = await apiClient.get('/reports/system/clients')
-      const reportData = extractData(data, 'report') || data
+      const reportData = data['data'] ?? data
       if (reportData && typeof reportData === 'object') {
         return { data: reportData } as Report<SystemClientsReportData>
       }
@@ -1174,7 +1063,7 @@
   async (): Promise<Report<SystemCustomersReportData> | null> => {
     try {
       const { data } = await apiClient.get('/reports/system/customers')
-      const reportData = extractData(data, 'report') || data
+      const reportData = data['data'] ?? data
       if (reportData && typeof reportData === 'object') {
         return { data: reportData } as Report<SystemCustomersReportData>
       }
@@ -1195,7 +1084,7 @@
   async (): Promise<Report<SystemCampaignsReportData> | null> => {
     try {
       const { data } = await apiClient.get('/reports/system/campaigns')
-      const reportData = extractData(data, 'report') || data
+      const reportData = data['data'] ?? data
       if (reportData && typeof reportData === 'object') {
         return { data: reportData } as Report<SystemCampaignsReportData>
       }
@@ -1216,7 +1105,7 @@
   async (): Promise<Report<SystemSurveysReportData> | null> => {
     try {
       const { data } = await apiClient.get('/reports/system/surveys')
-      const reportData = extractData(data, 'report') || data
+      const reportData = data['data'] ?? data
       if (reportData && typeof reportData === 'object') {
         return { data: reportData } as Report<SystemSurveysReportData>
       }
@@ -1237,7 +1126,7 @@
   async (): Promise<Report<SystemSubmissionsReportData> | null> => {
     try {
       const { data } = await apiClient.get('/reports/system/submissions')
-      const reportData = extractData(data, 'report') || data
+      const reportData = data['data'] ?? data
       if (reportData && typeof reportData === 'object') {
         return { data: reportData } as Report<SystemSubmissionsReportData>
       }
@@ -1258,7 +1147,7 @@
   async (): Promise<Report<FullSystemReportData> | null> => {
     try {
       const { data } = await apiClient.get('/reports') // Root /reports endpoint
-      const reportData = extractData(data, 'report') || data
+      const reportData = data['data'] ?? data
       if (reportData && typeof reportData === 'object') {
         return { data: reportData } as Report<FullSystemReportData>
       }
@@ -1290,7 +1179,7 @@
   )
   try {
     const { data } = await apiClient.get('/reports')
-    const reportData = extractData(data, 'report') || data
+    const reportData = data['data'] ?? data
     if (reportData && typeof reportData === 'object') {
       return { data: reportData } as Report<any>
     }
@@ -1319,7 +1208,7 @@
     const { data } = await apiClient.get(
       `/${resourcePath}?clientId=${clientId}`
     )
-    return (extractData(data, resourcePath) as T[]) ?? []
+    return (data['data'] as T[]) ?? []
   } catch (error) {
     console.error(
       `Error fetching ${resourcePath} for client ${clientId}:`,
